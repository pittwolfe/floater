--- conflicted
+++ resolved
@@ -163,7 +163,6 @@
             data precision for binary file (should match MITgcm data file)
         """
 
-<<<<<<< HEAD
         if read_binary_prec==32:
             dtype = np.dtype('>f4')
         elif read_binary_prec==64:
@@ -172,18 +171,15 @@
             raise ValueError('read_binary_prec should be 32 or 64; '
                              'got %g' % read_binary_prec )
 
-=======
->>>>>>> 428fe534
         if mesh == 'hex':
             xx, yy = self.get_hexmesh()
         else:
             xx, yy = self.get_rectmesh()
-        myx = xx
 
         ini_times = 1
 
         # initial positions
-        lon = myx.ravel()
+        lon = xx.ravel()
         lat = yy.ravel()
 
         # other float properties
@@ -211,9 +207,8 @@
         # which was was wrong for masked cases
         N = len(lon)
 
-        output_dtype = np.dtype(dtype)
         # for all the float data
-        flt_matrix = np.zeros((N+1,9), dtype=output_dtype)
+        flt_matrix = np.zeros((N+1,9), dtype=dtype)
 
         flt_matrix[1:,0] = np.arange(N)+1
         flt_matrix[1:,1] = tstart
